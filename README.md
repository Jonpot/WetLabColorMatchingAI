--- conflicted
+++ resolved
@@ -1,46 +1,25 @@
 # WetLabColorMatchingAI
 
-<<<<<<< HEAD
 WetLabColorMatchingAI automates color mixing experiments on an Opentrons OT-2 robot using a webcam for feedback. The project aims to learn dye recipes that reproduce arbitrary target colors.  A recent cleanup reorganized the repository so each component now lives in its own folder, which should make the workflow clearer for new contributors.
 
 ## Repository structure
 
-- **app.py** – Streamlit interface for manually mixing colors and competing against the OT-2.
-- **main_active_learning.py** – Provides reusable functions to run the active learning loop and can still be executed as a script for a full plate run.
-- **active_learning/** – Optimizers and algorithms that decide which dye volumes to test next.
-- **camera/** – Camera calibration utilities and example data used to measure plate colors.
-- **robot/** – OT-2 helper functions and argument files shared by the different protocols.
-- **remote/** – Protocols intended to be executed directly on the OT-2.
-- **color_space_research/** – Notebooks and scripts for exploring color spaces and analyzing lighting conditions.
-- **utils/** – Local test scripts and helper tools.
-- **old_tests/** – Legacy experiments that are kept for reference.
-- **secret/** – SSH keys used to connect to the OT-2 (not included in the repo).
-=======
-WetLabColorMatchingAI automates color mixing experiments on an Opentrons OT‑2
-robot using a webcam for feedback. The project aims to learn dye recipes that
-reproduce arbitrary target colors.  A recent cleanup reorganized the repository
-so each component now lives in its own folder, which should make the workflow
-clearer for new contributors.
-
-## Repository structure
-
 - **app.py** – Streamlit interface for manually mixing colors and competing
-  against the OT‑2.
-- **main_active_learning.py** – Entry point for the autonomous color learning
-  loop.
+  against the OT-2.
+- **main_active_learning.py** – Provides reusable functions to run the active
+  learning loop and can also be executed as a script for a full plate run.
 - **active_learning/** – Optimizers and algorithms that decide which dye volumes
   to test next.
 - **camera/** – Camera calibration utilities and example data used to measure
   plate colors.
-- **robot/** – OT‑2 helper functions and argument files shared by the different
+- **robot/** – OT-2 helper functions and argument files shared by the different
   protocols.
-- **remote/** – Protocols intended to be executed directly on the OT‑2.
+- **remote/** – Protocols intended to be executed directly on the OT-2.
 - **color_space_research/** – Notebooks and scripts for exploring color spaces
   and analyzing lighting conditions.
 - **utils/** – Local test scripts and helper tools.
 - **old_tests/** – Legacy experiments that are kept for reference.
-- **secret/** – SSH keys used to connect to the OT‑2 (not included in the repo).
->>>>>>> bc5d4df2
+- **secret/** – SSH keys used to connect to the OT-2 (not included in the repo).
 
 ## Installation
 
@@ -50,23 +29,15 @@
 pip install paramiko scp opencv-python streamlit scikit-learn
 ```
 
-<<<<<<< HEAD
-Additional packages such as `numpy`, `matplotlib` and others that ship with scientific Python distributions may also be required.
-=======
 Additional packages such as `numpy`, `matplotlib` and others that ship with
 scientific Python distributions may also be required.
->>>>>>> bc5d4df2
 
 ## Connecting to the OT-2
 
-<<<<<<< HEAD
-Both the Streamlit app and the learning pipeline connect to the OT-2 over SSH using `paramiko`. Edit the hostname, username and SSH key path in the scripts if your robot uses different settings. Make sure your workstation can reach the robot on the network and that the SSH key is stored in the `secret/` folder.
-=======
 Both the Streamlit app and the learning pipeline connect to the OT‑2 over SSH
 using `paramiko`. Edit the hostname, username and SSH key path in the scripts if
 your robot uses different settings. Make sure your workstation can reach the
 robot on the network and that the SSH key is stored in the `secret/` folder.
->>>>>>> bc5d4df2
 
 ## Usage
 
@@ -85,11 +56,9 @@
 python main_active_learning.py
 ```
 
-<<<<<<< HEAD
-The script iterates through plate rows, mixing and measuring until it matches each target color or the iteration limit is reached.
-
-Both ``active_learn_row`` and ``run_active_learning`` can also be imported from ``main_active_learning`` if you wish to integrate the optimisation loop into another application.
-=======
 The script iterates through plate rows, mixing and measuring until it matches
 each target color or the iteration limit is reached.
->>>>>>> bc5d4df2
+
+Both ``active_learn_row`` and ``run_active_learning`` can also be imported from
+``main_active_learning`` if you wish to integrate the optimisation loop into
+another application.