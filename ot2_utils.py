--- conflicted
+++ resolved
@@ -18,16 +18,8 @@
 class OT2Manager:
     def __init__(self, hostname: str, username: str, password: str, key_filename: str, virtual_mode: bool = False) -> None:
         self.virtual_mode = virtual_mode
-<<<<<<< HEAD
-        if self.virtual_mode:
-            self.args = {"is_updated": False, "actions": []}
-            self.finished_flag = False
-            self.error_flag = False
-        else:
-=======
         self.last_error_type = None
         if not self.virtual_mode:
->>>>>>> eb98061e
             # OT2 robot connection details
             self.hostname = hostname
             self.username = username
@@ -221,8 +213,6 @@
 
     def __del__(self) -> None:
         # Close the SSH connection when the object is deleted.
-        if self.virtual_mode:
-            return
         if self.ssh:
             self.ssh.close()
             print("SSH connection closed.")