--- conflicted
+++ resolved
@@ -18,17 +18,6 @@
 from color_learning import ColorLearningOptimizer
 from camera_w_calibration import PlateProcessor
 
-<<<<<<< HEAD
-try:
-    # --- Initialize Connection ---
-    robot = OT2Manager(
-        hostname="169.254.122.0", 
-        username="root",
-        key_filename="secret/ot2_ssh_key",  
-        password="lemos" 
-    )
-
-=======
 # ---------------- OT-2 connection ----------------
 robot = OT2Manager(
     hostname="172.26.192.201",
@@ -49,24 +38,10 @@
     log_f.flush()
 
     # deck lights for imaging
->>>>>>> 83816f5c
     robot.add_blink_lights_action(num_blinks=3)
     robot.add_turn_on_lights_action()
     robot.execute_actions_on_remote()
 
-<<<<<<< HEAD
-    # Define dye reservoir slots and plate rows
-    color_slots = ['7', '8', '9']
-    plate = ['A', 'B', 'C', 'D', 'E', 'F', 'G']
-    row = 3
-    plate_rows = plate[:row]
-    MAX_WELL_VOLUME = 200
-    TOLERANCE = 30
-    MIN_STEP = 1
-    MAX_ITERATIONS = 11
-
-    # Initialize optimizer
-=======
     # configuration
     color_slots = ["7", "8", "9"]
     plate_rows_letters = ["A", "B", "C", "D", "E", "F", "G","H"]
@@ -80,96 +55,12 @@
     MIN_STEP = 1
     MAX_ITERATIONS = 11
 
->>>>>>> 83816f5c
     optimizer = ColorLearningOptimizer(
         dye_count=len(color_slots),
         max_well_volume=MAX_WELL_VOLUME,
         step=MIN_STEP,
         tolerance=TOLERANCE,
         min_required_volume=20,
-<<<<<<< HEAD
-        optimization_mode="unmixing"  # or "random_forest"
-    )
-
-
-    # --- Start Active Learning Loop ---
-
-    processor = PlateProcessor()
-    color_data = processor.process_image(cam_index=1, warmup=5)# Read plate color
-
-    for row in plate_rows:
-        print(f"Processing row {row}")
-        # Reset optimizer for new row
-        optimizer.reset()
-
-        row_idx = ord(row) - ord('A')
-        target_color = color_data[row_idx][0]  # Column 1 is the target color
-        print(f"Target color: {target_color}")
-
-        completed = False
-        current_iteration = 0
-
-        while not completed and current_iteration < MAX_ITERATIONS:
-            column = current_iteration + 2  # Start from column 2
-            well_coordinate = f"{row}{column}"
-
-            print(f"\nRow {row} Iteration {current_iteration + 1}: using well {well_coordinate}")
-
-            # Suggest next volumes to add
-            volumes = optimizer.suggest_next_experiment(target_color)
-            print(f"Suggested dye volumes: {volumes}")
-
-            # Queue add_color actions
-            for i, volume in enumerate(volumes):
-                if volume > 0:
-                    robot.add_add_color_action(
-                        color_slot=color_slots[i],
-                        plate_well=well_coordinate,
-                        volume=volume
-                    )
-
-            # Send actions and execute
-            robot.execute_actions_on_remote()
-
-            # Wait for dye to stabilize
-            time.sleep(3)
-
-            # Read updated plate color
-            color_data = processor.process_image(cam_index=1)
-            measured_color = color_data[row_idx][column - 1]
-
-            print(f"Measured color: {measured_color}")
-
-            # Add experimental data to optimizer
-            optimizer.add_data(volumes, measured_color)
-
-            # Calculate distance
-            distance = optimizer.calculate_distance(measured_color, target_color)
-            print(f"Distance to target: {distance:.2f}")
-
-            # Check if matched
-            if optimizer.within_tolerance(measured_color, target_color):
-                print(f"✓ Target matched for row {row}! Final recipe: {volumes}")
-                completed = True
-            else:
-                current_iteration += 1
-
-    print("Color Matching Complete!")
-
-except KeyboardInterrupt:
-    print("\nProgram interrupted by user. Safely shutting down...")
-finally:
-    # Make sure to close the robot connection regardless of how the program ends
-    try:
-        # Close session
-        robot.add_turn_off_lights_action()
-        robot.add_close_action()
-        robot.execute_actions_on_remote()
-        print("Robot safely shut down.")
-    except Exception as e:
-        print(f"Error when shutting down the robot: {e}")
-
-=======
         optimization_mode="mlp_active",
     )
 
@@ -298,5 +189,4 @@
         print(f"Error during OT-2 shutdown: {e}")
 
     if log_f is not None:
-        log_f.close()
->>>>>>> 83816f5c
+        log_f.close()