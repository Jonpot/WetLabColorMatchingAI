import json
from pathlib import Path
import sys
from typing import Any, Dict, List, Tuple
from opentrons import protocol_api
import time 

color_slots = ['4','5','6','7','8','9','10','11']
ascii_uppercase = 'ABCDEFGHIJKLMNOPQRSTUVWXYZ'

metadata = {
    'protocolName': 'Blink Lights',
    'author': 'CMU Automated Lab',
    'description': 'Blink the lights.',
}

requirements = {'robotType': 'OT-2', 'apiLevel': '2.19'}

class WellFullError(Exception):
    """Exception raised when a well is full."""
    pass

class TiprackEmptyError(Exception):
    """Exception raised when the tip rack is empty."""
    pass

def run(protocol: protocol_api.ProtocolContext) -> None:
    """Defines the testing protocol."""
    protocol.comment("Start of run.")
    class Well:
        """
        Represents a well on a plate.
        """
        def __init__(self, max_volume: float, volume: float = 0):
            self.max_volume = max_volume
            self.volume = volume

    class Plate:
        """
        Represents a plate with wells.
        """
        def __init__(self, labware: protocol_api.Labware, rows: int, columns: int, well_max_volume: float):
            self.labware = labware
            self.rows = rows
            self.columns = columns
            self.wells = {f"{ascii_uppercase[row]}{column + 1}": Well(well_max_volume) for row in range(rows) for column in range(columns)}

        def get_well(self, row: int, column: int) -> Well:
            return self.wells[row][column]

    def get_filename(filename: str) -> str:
        # use Path.home() on Mac, Linux, and on the robot   
        output_file_destination_path = Path.home().joinpath(
            filename
        )

        # on windows put the file into a directory
        # we have high confidence the app can write a file to.
        if sys.platform.startswith("win"):
            output_file_destination_path = Path.home().joinpath(
                "AppData",
                "Roaming",
                "Opentrons",
                filename,
            )
        # print in the run log where the output file is
        #protocol.comment(f"output file path = {output_file_destination_path}")
        return output_file_destination_path

    def setup(plate_type: str = "corning_96_wellplate_360ul_flat") -> tuple[dict[str, protocol_api.Labware],
                                                                      Plate, protocol_api.InstrumentContext,
                                                                      list[bool],
                                                                      list[protocol_api.Labware]]:
        """
        Loads labware and instruments for the protocol.

        :param plate_type: The type of plate to use, as per the Opentrons API.
        """
        tipracks: list[protocol_api.Labware] = [protocol.load_labware('opentrons_96_tiprack_300ul', location='3')]

        # Some tips may be missing, so we need to update the current state of the tip rack from
        # the file. This is necessary to avoid the robot trying to use tips that are not present.

        # Check ./color_matching_tiprack.jsonx exists, if not make it and assume full rack
        try:
            with open(get_filename('color_matching_tiprack.jsonx'), 'r') as f:
                tiprack_state = json.load(f)
        except FileNotFoundError:
            protocol.comment(f"{get_filename('color_matching_tiprack.jsonx')} not found. Assuming full rack.")
            tiprack_state = [True] * 96
        except json.JSONDecodeError:
            protocol.comment(f"{get_filename('color_matching_tiprack.jsonx')} is not valid JSON. Assuming full rack.")
            protocol.comment(f"(The file had the following contents: {f.read()})")
            tiprack_state = [True] * 96

        colors: dict[str, protocol_api.Labware] = {}
        for slot in color_slots:
            colors[slot] = protocol.load_labware('nest_1_reservoir_290ml', location=str(slot))['A1']

        plate_labware = protocol.load_labware(plate_type, label="Dye Plate", location='1')
        plate = Plate(plate_labware, len(plate_labware.rows()), len(plate_labware.columns()), plate_labware.wells()[0].max_volume)

        pipette = protocol.load_instrument('p300_single_gen2', 'left', tip_racks=tipracks)

        off_deck_tipracks = []
        for _ in range(10): # arbitrarily high number of tip boxes
            # these tip boxes will be replaced as needed
            off_deck_tipracks.append(protocol.load_labware('opentrons_96_tiprack_300ul', location=protocol_api.OFF_DECK))

        return colors, plate, pipette, tiprack_state, off_deck_tipracks

    def pick_up_tip(color_slot: str = None) -> None:
        """
        Picks up a tip from the tip rack.
        """
        global tiprack_state, reduced_tips_info

        if reduced_tips_info is not None:
            if color_slot not in reduced_tips_info:
                try:
                    color_slot_well = tiprack_state.index(True)
                except ValueError:
                    raise TiprackEmptyError(f"No tips left in the tip rack to assign for {color_slot}.")
                reduced_tips_info[color_slot] = color_slot_well
                protocol.comment(f"Using tip {color_slot_well} for color slot {color_slot}.")
                tiprack_state[color_slot_well] = False

            # At this point, this color slot has a dedicated tip assigned to it.
            # Pick up this tip
<<<<<<< HEAD
            protocol.comment(f"Picking up tip {color_slot_well} for color slot {color_slot}. Exact arg: {pipette.tip_racks[0].wells()[color_slot_well]}")
            pipette.pick_up_tip(location=pipette.tip_racks[0].wells()[color_slot_well])
=======
            protocol.comment(f"Picking up tip {reduced_tips_info[color_slot]} for color slot {color_slot}. Exact arg: {pipette.tip_racks[0].wells()[reduced_tips_info[color_slot]]}")
            pipette.pick_up_tip(location=pipette.tip_racks[0].wells()[reduced_tips_info[color_slot]])
>>>>>>> d301629b
            return
            

        try:
            next_well = tiprack_state.index(True)
        except ValueError:
            #protocol.comment("No tips left in the tip rack, switching to new rack.")
            #on_deck_position = pipette.tip_racks[0].parent
            #new_tiprack = off_deck_tipracks.pop()
            #protocol.move_labware(labware=pipette.tip_racks[0], new_location=protocol_api.OFF_DECK)
            #protocol.move_labware(labware=new_tiprack, new_location=on_deck_position)
            #pipette.tip_racks[0] = new_tiprack
            #next_well = 0
            #tiprack_state = [True] * 96

            # The above code only works via the OT2 Server GUI, not via the CLI.
            # So we will just raise an error instead.
            raise TiprackEmptyError("No tips left in the tip rack.")

        pipette.pick_up_tip(location=pipette.tip_racks[0].well(next_well))
        tiprack_state[next_well] = False

    def return_tip(color_slot: str = None) -> None:
        """
        Returns the tip to the tip rack.
        """
        global reduced_tips_info

        if reduced_tips_info is not None:
            # Then we need to return this tip back to the tip rack
            if color_slot not in reduced_tips_info:
                protocol.comment(f"Something is wrong. Tip {color_slot} is not in reduced_tips_info: {reduced_tips_info}, but then I don't know how I got this tip.")
                pipette.drop_tip()
                return 
            
            color_slot_well = reduced_tips_info[color_slot]
            protocol.comment(f"Returning tip to tipbox slot {color_slot_well}.")
            pipette.return_tip()
        else:
            pipette.drop_tip()


    ### CALLABLE FUNCTIONS ###
    def blink_lights(num_blinks: int) -> None:
        """
        Blink the lights on and off a number of times equal to the int in ./args.jsonx
        times
        """
        protocol.comment(f"Blinking lights {num_blinks} times.")

        # Blink the lights
        for i in range(num_blinks):
            protocol.set_rail_lights(on=True)
            time.sleep(0.5)
            protocol.set_rail_lights(on=False)
            time.sleep(0.5)

    def turn_on_lights() -> None:
        """
        Turns on the lights.
        """
        protocol.comment("Turning on lights.")
        protocol.set_rail_lights(on=True)

    def turn_off_lights() -> None:
        """
        Turns off the lights.
        """
        protocol.comment("Turning off lights.")
        protocol.set_rail_lights(on=False)

    def refresh_tiprack() -> None:
        """
        Resets the tip rack state to all tips available and resets pipette tracking.
        """
        global tiprack_state
        protocol.comment("Refreshing tip rack...")
        tiprack_state = [True] * 96
        pipette.reset_tipracks()
        protocol.comment("Tip rack refreshed.")

    def add_color(
            color_slot: str | int,
            plate_well: str,
            volume: float) -> None:
        """
        Adds a color to the plate at the specified well.

        :param color_slot: The slot of the color reservoir.
        :param plate_well: The well of the plate to add the color to.
        :param volume: The volume of the color to add.

        :raises ValueError: If the well is already full.
        """
        global tiprack_state, reduced_tips_info
        if volume + plate.wells[plate_well].volume > plate.wells[plate_well].max_volume:
            raise WellFullError("Cannot add color to well; well is full.")

        pick_up_tip(color_slot)
        pipette.aspirate(volume, colors[color_slot])
        pipette.touch_tip(plate.labware[plate_well], v_offset=95, radius=0) # necessary to avoid crashing against the large adapter
        pipette.dispense(volume, plate.labware[plate_well].bottom(z=81))

        plate.wells[plate_well].volume += volume

        # Blowout the remaining liquid in the pipette
        pipette.blow_out(plate.labware[plate_well].bottom(z=95))

        return_tip(color_slot)
    
    def mix(
            plate_well: str | int,
            volume: float,
            repititions: int) -> None:
        """
        Mixes the contents of a well.

        :param plate_well: The well of the plate to mix.
        :param volume: The volume to mix.
        :param repititions: The number of times to mix.
        """
        global tiprack_state, reduced_tips_info

        pick_up_tip("mix") # dedicated tip for mixing

        pipette.touch_tip(plate.labware[plate_well], v_offset=95, radius=0) # necessary to avoid crashing against the large adapter
        # Quick mix (has to be manual because the default mix function doesn't work with the large adapter)
<<<<<<< HEAD
        pipette.aspirate(volume/2, plate.labware[plate_well].bottom(z=80))
        pipette.dispense(volume/2, plate.labware[plate_well].bottom(z=80))
        pipette.aspirate(volume/2, plate.labware[plate_well].bottom(z=80))
        pipette.dispense(volume/2, plate.labware[plate_well].bottom(z=80))
=======
        for _ in range(repititions):
            pipette.aspirate(volume, plate.labware[plate_well].bottom(z=80))
            pipette.dispense(volume, plate.labware[plate_well].bottom(z=80))
>>>>>>> d301629b

        # Blowout the remaining liquid in the pipette
        pipette.blow_out(plate.labware[plate_well].bottom(z=95))

<<<<<<< HEAD
        return_tip(color_slot)
=======
        return_tip("mix")


>>>>>>> d301629b

    def calibrate_96_well_plate() -> None:
        """
        Picks up a tip and moves it to A1 of the plate, pauses for 10 seconds,
        then moves it to H12 of the plate, pauses for 10 seconds, and then returns the tip.
        """
        global tiprack_state
        pick_up_tip()
        pipette.touch_tip(plate.labware['A1'], v_offset=95, radius=0)
        pipette.move_to(plate.labware['A1'].bottom(z=81))
        time.sleep(10)
        
        pipette.touch_tip(plate.labware['H12'], v_offset=95, radius=0)
        pipette.move_to(plate.labware['H12'].bottom(z=81))
        time.sleep(10)
        return_tip()

    def close() -> None:
        """
        Closes the protocol, saving the state of the tip rack.
        """
        global tiprack_state, run_flag, reduced_tips_info
        if  protocol.is_simulating():
            # don't save tiprack state in simulation
            return
        
        # if using reduced tips, move all the tips to trash
        if reduced_tips_info is not None:
            for color_slot, tip in reduced_tips_info.items():
                protocol.comment(f"Returning tip {tip} to trash for color slot {color_slot}.")
                pipette.pick_up_tip(location=pipette.tip_racks[0].wells()[tip])
                pipette.drop_tip()

        with open(get_filename('color_matching_tiprack.jsonx'), 'w') as f:
            json.dump(tiprack_state, fp=f)

        run_flag = False
        protocol.comment("Protocol closed.")


    ### MAIN PROTOCOL ###

    #plate_type = get_plate_type()
    plate_type = "corning_96_wellplate_360ul_flat" # TODO: Remove this line when get_plate_type is implemented 
    global tiprack_state, run_flag, reduced_tips_info
    reduced_tips_info = None
    protocol.comment("Loading labware and instruments...")
    colors, plate, pipette, tiprack_state, off_deck_tipracks = setup(plate_type)
    # Wait for the json to change

    run_flag = True

    # Check for special tiprack information
    try:
        with open(get_filename('args.jsonx'), 'r') as f:
            data: Dict[str, Any] = json.load(f)
            if "reduced_tips_info" in data:
                n = data["reduced_tips_info"]
                protocol.comment(f"Reduced tips info found. {n+1} tips will be used, 1 for each color and 1 for mixing.")
                # ensure that n+1 tips are available in the tip rack state
                if len([x for x in tiprack_state if x]) < n + 1:
                    protocol.comment(f"Not enough tips available in the tip rack. {n+1} tips are needed, but only {len([x for x in tiprack_state if x])} are available.")
                    raise TiprackEmptyError("Not enough tips available in the tip rack.")
                reduced_tips_info = {}


    except FileNotFoundError:
        protocol.comment(f"{get_filename('args.jsonx')} not found. Assuming regular tip usage.")
    except json.JSONDecodeError:
        protocol.comment(f"{get_filename('args.jsonx')} is not valid JSON. Assuming regular tip usage.")
        protocol.comment(f"(The file had the following contents: {f.read()})")
    except Exception as e:
        protocol.comment(f"Unexpected error: {e}. Assuming regular tip usage.")
    protocol.comment("Ready")
    while run_flag:
        try:
            with open(get_filename('args.jsonx'), 'r') as f:
                data: Dict[str, Any] = json.load(f)
        except FileNotFoundError:
            protocol.comment(f"{get_filename('args.jsonx')} not found. Waiting...")
            time.sleep(1)
            continue
        except json.JSONDecodeError:
            protocol.comment("args.jsonx is not valid JSON. Waiting...")
            time.sleep(1)
            continue
        except Exception as e:
            protocol.comment(f"Unexpected error: {e}. Waiting...")
            time.sleep(1)
            continue

        if "is_updated" not in data:
            protocol.comment("is_updated not found in args.jsonx. Waiting...")
            time.sleep(1)
            continue

        if not data["is_updated"]:
            time.sleep(5)
            continue

        protocol.comment("args.jsonx is updated. Running commands...")

        # At this point, we have a valid JSON file and is_updated is True
        # Now we must (a) set is_updated to False, and (b) run all the commands in the JSON file
        # A sample JSON file is:
        # {
        #     "is_updated": true,
        #     "actions": [
        #         {
        #            "blink_lights": {
        #               "num_blinks": 5
        #            }
        #         },
        #         {
        #            "add_color": {
        #               "color_slot": "7",
        #               "plate_well": "A1",
        #               "volume": 100
        #            }
        #         },
        #     ]
        # }
        #
        # Note that the keys in "actions" are the names of the functions to call, and the values are the arguments to pass to those functions.

        actions: List[Dict[str, Dict[str, Any]]] = data.get("actions", {})
        for action in actions:
            for subaction_name, subaction_args in action.items():
                protocol.comment(f"Running {subaction_name} with args: {subaction_args}")
                #if subaction_name in globals():
                #    func = globals()[subaction_name]
                #    if callable(func):
                #        # Call the function with the arguments
                #        func(subaction_args)
                #    else:
                #        protocol.comment(f"{subaction_name} is not callable.")
                #else:
                #    protocol.comment(f"{subaction_name} not found in globals.")
                if subaction_name == "blink_lights":
                    blink_lights(subaction_args['num_blinks'])
                elif subaction_name == "turn_on_lights":
                    turn_on_lights()
                elif subaction_name == "turn_off_lights":
                    turn_off_lights()
                elif subaction_name == "refresh_tiprack":
                    refresh_tiprack()
                elif subaction_name == "add_color":
                    try:
                        add_color(subaction_args["color_slot"], subaction_args["plate_well"], subaction_args["volume"])
                    except WellFullError as e:
                        return failed_to_run_actions(e)
                    except TiprackEmptyError as e:
                        return failed_to_run_actions(e)
                elif subaction_name == "mix":
                    mix(subaction_args["plate_well"], subaction_args["volume"], subaction_args["repetitions"])
                elif subaction_name == "calibrate_96_well_plate":
                    calibrate_96_well_plate()
                elif subaction_name == "close":
                    close()
                    break
                else:
                    protocol.comment(f"{subaction_name} not found in defined commands.")

        # Set is_updated to False
        data["is_updated"] = False
        # Remove the actions key
        data.pop("actions", None)

        # Write the updated JSON back to the file
        with open(get_filename('args.jsonx'), 'w') as f:
            json.dump(data, f)
        protocol.comment("args.jsonx updated. Waiting for next update...")
        protocol.comment("Ready")


    def failed_to_run_actions(e: str) -> None:
        """
        Handle the case where the robot fails to run actions.

        :param e: The error message.
        """
        # Set is_updated to False
        data["is_updated"] = False
        # Remove the actions key
        data.pop("actions", None)

        # Write the updated JSON back to the file
        with open(get_filename('args.jsonx'), 'w') as f:
            json.dump(data, f)
        protocol.comment("args.jsonx updated. Waiting for next update...")
        protocol.comment(f"Error: {e}. Waiting for next update...")<|MERGE_RESOLUTION|>--- conflicted
+++ resolved
@@ -127,13 +127,8 @@
 
             # At this point, this color slot has a dedicated tip assigned to it.
             # Pick up this tip
-<<<<<<< HEAD
-            protocol.comment(f"Picking up tip {color_slot_well} for color slot {color_slot}. Exact arg: {pipette.tip_racks[0].wells()[color_slot_well]}")
-            pipette.pick_up_tip(location=pipette.tip_racks[0].wells()[color_slot_well])
-=======
             protocol.comment(f"Picking up tip {reduced_tips_info[color_slot]} for color slot {color_slot}. Exact arg: {pipette.tip_racks[0].wells()[reduced_tips_info[color_slot]]}")
             pipette.pick_up_tip(location=pipette.tip_racks[0].wells()[reduced_tips_info[color_slot]])
->>>>>>> d301629b
             return
             
 
@@ -261,27 +256,16 @@
 
         pipette.touch_tip(plate.labware[plate_well], v_offset=95, radius=0) # necessary to avoid crashing against the large adapter
         # Quick mix (has to be manual because the default mix function doesn't work with the large adapter)
-<<<<<<< HEAD
-        pipette.aspirate(volume/2, plate.labware[plate_well].bottom(z=80))
-        pipette.dispense(volume/2, plate.labware[plate_well].bottom(z=80))
-        pipette.aspirate(volume/2, plate.labware[plate_well].bottom(z=80))
-        pipette.dispense(volume/2, plate.labware[plate_well].bottom(z=80))
-=======
         for _ in range(repititions):
             pipette.aspirate(volume, plate.labware[plate_well].bottom(z=80))
             pipette.dispense(volume, plate.labware[plate_well].bottom(z=80))
->>>>>>> d301629b
 
         # Blowout the remaining liquid in the pipette
         pipette.blow_out(plate.labware[plate_well].bottom(z=95))
 
-<<<<<<< HEAD
-        return_tip(color_slot)
-=======
         return_tip("mix")
 
 
->>>>>>> d301629b
 
     def calibrate_96_well_plate() -> None:
         """
