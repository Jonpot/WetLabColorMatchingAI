--- conflicted
+++ resolved
@@ -28,11 +28,9 @@
 MIN_VOL = 20
 MAX_VOL_SUM = 200
 VIRTUAL_MODE = False  # set to True for virtual mode
-<<<<<<< HEAD
-OT_NUMBER = 1
-=======
+
 OT_NUMBER = 2
->>>>>>> f1aa395a
+
 
 
 # Example available color slots
